--- conflicted
+++ resolved
@@ -88,28 +88,18 @@
 </template>
 
 <script setup>
-<<<<<<< HEAD
 import { useAuthStore } from '@/stores/auth'; // Import the Pinia store for managing authentication state
 import { useUiStore } from '@/stores/ui'; // Import the Pinia store for managing UI state
 import { useRouter } from 'vue-router'; // Import Vue Router to navigate between pages
 import { onMounted } from 'vue'; // Import Vue's lifecycle hook to run code when the component is mounted
 import { computed } from 'vue'; // Import Vue's computed function to create reactive properties
 import { useRoute } from 'vue-router'; // Import Vue Router to access the current route
-=======
-import { useAuthStore } from "@/stores/auth";
-import { useUiStore } from "@/stores/ui";
-import { useRouter } from "vue-router";
-import { onMounted } from "vue";
-import { computed } from "vue"; // <-- Add computed to your imports
-import { useRoute } from "vue-router"; // <-- Add useRoute to your imports
->>>>>>> 2e0b30fc
 
 const authStore = useAuthStore(); // Access the authentication store to check if the user is authenticated
 const router = useRouter(); // Access the router to navigate between pages
 const uiStore = useUiStore(); // Access the UI store to manage the snackbar notifications
 const route = useRoute(); // Access the current route to determine if the landing page is being displayed
 
-<<<<<<< HEAD
 const isLandingPage = computed(() => route.name === 'landing'); // Computed property to check if the current route is the landing page
 
 onMounted(() => { // Lifecycle hook to run code when the component is mounted
@@ -125,23 +115,6 @@
 
 const handleDashboard = () => { // Function to navigate to the user's dashboard
   router.push('/dashboard'); // Redirect the user to the dashboard page
-=======
-const isLandingPage = computed(() => route.name === "landing");
-
-onMounted(() => {
-    if (authStore.isAuthenticated) {
-        authStore.fetchUser();
-    }
-});
-
-const handleLogout = () => {
-    authStore.logout();
-    router.push("/login");
-};
-
-const handleDashboard = () => {
-    router.push("/dashboard");
->>>>>>> 2e0b30fc
 };
 </script>
 
